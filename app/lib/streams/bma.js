--- conflicted
+++ resolved
@@ -70,10 +70,7 @@
   answerForGet( '/blockchain/with/excluded',    blockchain.with.excluded);
   answerForGet( '/blockchain/with/ud',          blockchain.with.ud);
   answerForGet( '/blockchain/with/tx',          blockchain.with.tx);
-<<<<<<< HEAD
-=======
   answerForGet( '/blockchain/branches',         blockchain.branches);
->>>>>>> da553b56
 
   var net = require('../../controllers/network')(server, server.conf);
   answerForGet( '/network/peering',             net.peer);
